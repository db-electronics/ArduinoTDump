--- conflicted
+++ resolved
@@ -175,11 +175,7 @@
         if( mode == 3 ){
 
         }else{
-<<<<<<< HEAD
-            cart->setup(alg);
-=======
             cart->setup(0);
->>>>>>> 402742c2
         }
         
 
