--- conflicted
+++ resolved
@@ -24,26 +24,14 @@
 #include <SerialCommand.h>                  // https://github.com/db-electronics/ArduinoSerialCommand
 #include <SerialFlash.h>                    // https://github.com/PaulStoffregen/SerialFlash
 #include <SPI.h>
-<<<<<<< HEAD
+
 #include "umdbase.h"
 #include "cartfactory.h"
 
-=======
-#include <umdbase.h>
-#include <genesis.h>
-#include <sms.h>
->>>>>>> 50867fc7
-
 #define DATA_BUFFER_SIZE            2048    ///< Size of serial receive data buffer
 
 SerialCommand SCmd;                         ///< Receive and parse serial commands
 umdbase *cart;                              ///< Pointer to all cartridge classes
-<<<<<<< HEAD
-
-=======
-genesis genCart;                            ///< Genesis cartridge type
-sms smsCart;                                ///< SMS cartridge type
->>>>>>> 50867fc7
 
 const int FlashChipSelect = 20;             ///< Digital pin for flash chip CS pin
 SerialFlashFile flashFile;                  ///< Serial flash file object
@@ -173,54 +161,8 @@
 
     cart = getCart(mode);
     
-<<<<<<< HEAD
     Serial.print(F("mode = "));
     Serial.println(arg[0]);
-=======
-    switch(mode)
-    {
-        //Colecovision
-        case 1:
-            
-            Serial.println(F("mode = 1")); 
-            break;
-        //Genesis
-        case 2:
-            cart = &genCart;
-            cart->setup();
-            Serial.println(F("mode = 2")); 
-            break;
-        //Master System
-        case 3:
-            cart = &smsCart;
-            cart->setup();
-            Serial.println(F("mode = 3")); 
-            break;
-        //PC Engine
-        case 4:
-            
-            Serial.println(F("mode = 4")); 
-            break;
-        //Turbografx-16
-        case 5:
-            
-            Serial.println(F("mode = 5"));
-            break;
-        //SNES    
-        case 6:
-            
-            Serial.println(F("mode = 6"));
-            break;
-        //SNESLO
-        case 7:
-        
-            Serial.println(F("mode = 6"));
-            break;
-        default:
-            Serial.println(F("mode = undefined")); 
-            break;
-    }  
->>>>>>> 50867fc7
 }
 
 /*******************************************************************//**
