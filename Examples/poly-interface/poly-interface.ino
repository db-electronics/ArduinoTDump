--- conflicted
+++ resolved
@@ -261,13 +261,13 @@
             
 }
 
-/**
+/*******************************************************************//**
  * \brief Get the rom size from the cart interface and send it to the PC
  * Usage:
  * romsize
  *   - returns a uint32_t value
  *     
- */
+ **********************************************************************/
 void getRomSize()
 {
     //give rom size to PC
@@ -430,8 +430,8 @@
         
     }else if( latchBankRead )
     {
-        genCart.writeByteTime(0xA130FD, 0x08); // map bank 8 to 0x300000 - 0x37FFFF
-        genCart.writeByteTime(0xA130FF, 0x09); // map bank 9 to 0x380000 - 0x3FFFFF
+        cart->writeByteTime(0xA130FD, 0x08); // map bank 8 to 0x300000 - 0x37FFFF
+        cart->writeByteTime(0xA130FF, 0x09); // map bank 9 to 0x380000 - 0x3FFFFF
 
         address = 0x300000 + addrOffset; // TODO: Should start at 0x300000 BUG
 
@@ -444,8 +444,8 @@
             Serial.write((char)(data>>8));
         }
 
-        genCart.writeByteTime(0xA130FD, 0x06); // return banks to original state
-        genCart.writeByteTime(0xA130FF, 0x07); // return banks to original state
+        cart->writeByteTime(0xA130FD, 0x06); // return banks to original state
+        cart->writeByteTime(0xA130FF, 0x07); // return banks to original state
     }else
     {
         //read words from block, output is little endian
@@ -492,7 +492,6 @@
     arg = SCmd.next();
     if( arg != NULL )
     {
-<<<<<<< HEAD
         switch(*arg)
         {
             case 's':
@@ -502,10 +501,6 @@
                 break;
         }
     }
-=======
-        cart->writeByteTime(0xA130FD, 0x08); // map bank 8 to 0x300000 - 0x37FFFF
-        cart->writeByteTime(0xA130FF, 0x09); // map bank 9 to 0x380000 - 0x3FFFFF
->>>>>>> 0cd3bbf2
 
     digitalWrite(cart->nLED, LOW);
 
@@ -546,10 +541,9 @@
             
         }else if( latchBankRead )
         {
-            genCart.writeByteTime(0xA130FD, 0x08); // map bank 8 to 0x300000 - 0x37FFFF
-            genCart.writeByteTime(0xA130FF, 0x09); // map bank 9 to 0x380000 - 0x3FFFFF
-
-<<<<<<< HEAD
+            cart->writeByteTime(0xA130FD, 0x08); // map bank 8 to 0x300000 - 0x37FFFF
+            cart->writeByteTime(0xA130FF, 0x09); // map bank 9 to 0x380000 - 0x3FFFFF
+
             address = 0x300000 + addrOffset; // TODO: Should start at 0x300000 BUG
 
             //read the rest of the words from bank switched block, output is little endian
@@ -561,8 +555,8 @@
                 Serial.write((char)(readWord>>8));
             }
 
-            genCart.writeByteTime(0xA130FD, 0x06); // return banks to original state
-            genCart.writeByteTime(0xA130FF, 0x07); // return banks to original state
+            cart->writeByteTime(0xA130FD, 0x06); // return banks to original state
+            cart->writeByteTime(0xA130FF, 0x07); // return banks to original state
         }else
         {
             //read words from block, output is little endian
@@ -574,15 +568,7 @@
                 Serial.write((char)(readWord>>8));
             }
         }
-=======
-        cart->writeByteTime(0xA130FD, 0x06); // return banks to original state
-        cart->writeByteTime(0xA130FF, 0x07); // return banks to original state
->>>>>>> 0cd3bbf2
-    }
-
-    
-    
-    
+    }
 
     digitalWrite(cart->nLED, HIGH);
 }
